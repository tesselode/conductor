use std::{f32::consts::PI, vec};

use criterion::{criterion_group, criterion_main, Criterion};
use kira::{
<<<<<<< HEAD
	frame::Frame,
	manager::{AudioManager, AudioManagerSettings},
	sound::{data::static_sound::StaticSoundData, SoundSettings},
=======
	instance::InstanceSettings,
	manager::{AudioManager, AudioManagerSettings},
	parameter::ParameterSettings,
	sound::{Sound, SoundSettings},
	Frame,
>>>>>>> c01ec71f
};

fn create_test_sound(num_samples: usize) -> StaticSoundData {
	const SAMPLE_RATE: u32 = 48000;
	let mut sine_samples = vec![];
	let mut phase = 0.0;
	for _ in 0..num_samples {
		sine_samples.push(Frame::from_mono((phase * 2.0 * PI).sin()));
		phase += 440.0 / SAMPLE_RATE as f32;
	}
	StaticSoundData::from_frames(SAMPLE_RATE, sine_samples)
}

fn instances_benchmark(c: &mut Criterion) {
	let mut benchmark_group = c.benchmark_group("instances");

	benchmark_group.bench_function("simple", |b| {
		const NUM_INSTANCES: usize = 100_000;
		let (mut audio_manager, mut backend) =
			AudioManager::new_without_audio_thread(AudioManagerSettings {
				num_commands: NUM_INSTANCES,
				..Default::default()
			});
		// add a test sound
		let mut sound_handle = audio_manager
			.add_sound(
				create_test_sound(4800000),
				SoundSettings {
					num_instances: NUM_INSTANCES,
				},
			)
			.unwrap();
		backend.process();
		// start a bunch of instances
		for _ in 0..NUM_INSTANCES {
			sound_handle.play(Default::default()).unwrap();
		}
		backend.process();
		b.iter(|| backend.process());
		drop(backend);
		drop(audio_manager);
	});

	benchmark_group.bench_function("with parameters", |b| {
		const NUM_INSTANCES: usize = 100_000;
		let (mut audio_manager, mut backend) =
			AudioManager::new_without_audio_thread(AudioManagerSettings {
				num_instances: NUM_INSTANCES,
				num_commands: NUM_INSTANCES,
				..Default::default()
			});
		let parameter_1 = audio_manager
			.add_parameter(ParameterSettings::new().value(0.5))
			.unwrap();
		let parameter_2 = audio_manager
			.add_parameter(ParameterSettings::new().value(0.5))
			.unwrap();
		let parameter_3 = audio_manager
			.add_parameter(ParameterSettings::new().value(0.5))
			.unwrap();
		// add a test sound
		let mut sound_handle = audio_manager.add_sound(create_test_sound(48000)).unwrap();
		backend.process();
		// start a bunch of instances
		for _ in 0..NUM_INSTANCES {
			sound_handle
				.play(
					InstanceSettings::new()
						.volume(&parameter_1)
						.playback_rate(&parameter_2)
						.panning(&parameter_3),
				)
				.unwrap();
		}
		backend.process();
		b.iter(|| backend.process());
		drop(backend);
		drop(audio_manager);
	});
}

criterion_group!(benches, instances_benchmark);
criterion_main!(benches);<|MERGE_RESOLUTION|>--- conflicted
+++ resolved
@@ -2,17 +2,11 @@
 
 use criterion::{criterion_group, criterion_main, Criterion};
 use kira::{
-<<<<<<< HEAD
 	frame::Frame,
 	manager::{AudioManager, AudioManagerSettings},
-	sound::{data::static_sound::StaticSoundData, SoundSettings},
-=======
-	instance::InstanceSettings,
-	manager::{AudioManager, AudioManagerSettings},
-	parameter::ParameterSettings,
-	sound::{Sound, SoundSettings},
-	Frame,
->>>>>>> c01ec71f
+	sound::{
+		data::static_sound::StaticSoundData, instance::settings::InstanceSettings, SoundSettings,
+	},
 };
 
 fn create_test_sound(num_samples: usize) -> StaticSoundData {
@@ -60,21 +54,21 @@
 		const NUM_INSTANCES: usize = 100_000;
 		let (mut audio_manager, mut backend) =
 			AudioManager::new_without_audio_thread(AudioManagerSettings {
-				num_instances: NUM_INSTANCES,
 				num_commands: NUM_INSTANCES,
 				..Default::default()
 			});
-		let parameter_1 = audio_manager
-			.add_parameter(ParameterSettings::new().value(0.5))
+		let parameter_1 = audio_manager.add_parameter(0.5).unwrap();
+		let parameter_2 = audio_manager.add_parameter(0.5).unwrap();
+		let parameter_3 = audio_manager.add_parameter(0.5).unwrap();
+		// add a test sound
+		let mut sound_handle = audio_manager
+			.add_sound(
+				create_test_sound(480000),
+				SoundSettings {
+					num_instances: NUM_INSTANCES,
+				},
+			)
 			.unwrap();
-		let parameter_2 = audio_manager
-			.add_parameter(ParameterSettings::new().value(0.5))
-			.unwrap();
-		let parameter_3 = audio_manager
-			.add_parameter(ParameterSettings::new().value(0.5))
-			.unwrap();
-		// add a test sound
-		let mut sound_handle = audio_manager.add_sound(create_test_sound(48000)).unwrap();
 		backend.process();
 		// start a bunch of instances
 		for _ in 0..NUM_INSTANCES {
